--- conflicted
+++ resolved
@@ -13,24 +13,15 @@
 complex_cache_key  time: 0.18ms
 
 # scripting, Python 2.7.5, Django 1.6.1
-<<<<<<< HEAD
-count_no_cache     time: 0.15ms
-count_hit          time: 0.16ms
-=======
 count_no_cache     time: 0.14ms
 count_hit          time: 0.15ms
->>>>>>> 962f4b16
 count_miss         time: 0.43ms
 fetch_construct    time: 0.02ms
 fetch_no_cache     time: 0.22ms
 fetch_hit          time: 0.23ms
 fetch_miss         time: 0.58ms
 invalidate_obj     time: 0.11ms
-<<<<<<< HEAD
-save_obj           time: 0.97ms
-=======
 save_obj           time: 0.93ms
->>>>>>> 962f4b16
 complex_construct  time: 0.48ms
 complex_inplace    time: 0.37ms
 complex_cache_key  time: 0.18ms
@@ -59,15 +50,9 @@
 fetch_hit          time: 0.22ms
 fetch_miss         time: 0.54ms
 invalidate_obj     time: 0.14ms
-<<<<<<< HEAD
-save_obj           time: 1.02ms
-complex_construct  time: 0.48ms
-complex_inplace    time: 0.36ms
-=======
 save_obj           time: 0.99ms
 complex_construct  time: 0.49ms
 complex_inplace    time: 0.37ms
->>>>>>> 962f4b16
 complex_cache_key  time: 0.10ms
 
 
